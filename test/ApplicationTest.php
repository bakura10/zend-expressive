<?php
/**
 * Zend Framework (http://framework.zend.com/)
 *
 * @see       https://github.com/zendframework/zend-expressive for the canonical source repository
 * @copyright Copyright (c) 2015-2016 Zend Technologies USA Inc. (http://www.zend.com)
 * @license   https://github.com/zendframework/zend-expressive/blob/master/LICENSE.md New BSD License
 */

namespace ZendTest\Expressive;

<<<<<<< HEAD
use BadMethodCallException;
use DomainException;
=======
use Interop\Container\ContainerInterface;
>>>>>>> 9f537782
use PHPUnit_Framework_TestCase as TestCase;
use Prophecy\Argument;
use Psr\Http\Message\ResponseInterface;
use ReflectionProperty;
use RuntimeException;
use SplQueue;
use Zend\Diactoros\Response;
use Zend\Diactoros\Response\EmitterInterface;
use Zend\Diactoros\Response\SapiEmitter;
use Zend\Diactoros\ServerRequest as Request;
use Zend\Diactoros\ServerRequest;
use Zend\Expressive\Application;
use Zend\Expressive\Emitter\EmitterStack;
<<<<<<< HEAD
use Zend\Expressive\Exception;
use Zend\Expressive\Router\Exception as RouterException;
=======
use Zend\Expressive\Exception\InvalidMiddlewareException;
>>>>>>> 9f537782
use Zend\Expressive\Router\Route;
use Zend\Expressive\Router\RouteResult;
use Zend\Expressive\Router\RouterInterface;
use Zend\Stratigility\MiddlewarePipe;
use Zend\Stratigility\Route as StratigilityRoute;
use ZendTest\Expressive\TestAsset\InvokableMiddleware;

/**
 * @covers Zend\Expressive\Application
 */
class ApplicationTest extends TestCase
{
    use ContainerTrait;

    public function setUp()
    {
        $this->noopMiddleware = function ($req, $res, $next) {
        };

        $this->router = $this->prophesize(RouterInterface::class);
    }

    public function getApp()
    {
        return new Application($this->router->reveal());
    }

    public function commonHttpMethods()
    {
        return [
            'GET'    => ['GET'],
            'POST'   => ['POST'],
            'PUT'    => ['PUT'],
            'PATCH'  => ['PATCH'],
            'DELETE' => ['DELETE'],
        ];
    }

    public function testConstructorAcceptsRouterAsAnArgument()
    {
        $app = $this->getApp();
        $this->assertInstanceOf(Application::class, $app);
    }

    public function testApplicationIsAMiddlewarePipe()
    {
        $app = $this->getApp();
        $this->assertInstanceOf(MiddlewarePipe::class, $app);
    }

    public function testRouteMethodReturnsRouteInstance()
    {
        $this->router->addRoute(Argument::type(Route::class))->shouldBeCalled();
        $route = $this->getApp()->route('/foo', $this->noopMiddleware);
        $this->assertInstanceOf(Route::class, $route);
        $this->assertEquals('/foo', $route->getPath());
        $this->assertSame($this->noopMiddleware, $route->getMiddleware());
    }

    public function testAnyRouteMethod()
    {
        $this->router->addRoute(Argument::type(Route::class))->shouldBeCalled();
        $route = $this->getApp()->any('/foo', $this->noopMiddleware);
        $this->assertInstanceOf(Route::class, $route);
        $this->assertEquals('/foo', $route->getPath());
        $this->assertSame($this->noopMiddleware, $route->getMiddleware());
        $this->assertSame(Route::HTTP_METHOD_ANY, $route->getAllowedMethods());
    }

    /**
     * @dataProvider commonHttpMethods
     */
    public function testCanCallRouteWithHttpMethods($method)
    {
        $this->router->addRoute(Argument::type(Route::class))->shouldBeCalled();
        $route = $this->getApp()->route('/foo', $this->noopMiddleware, [$method]);
        $this->assertInstanceOf(Route::class, $route);
        $this->assertEquals('/foo', $route->getPath());
        $this->assertSame($this->noopMiddleware, $route->getMiddleware());
        $this->assertTrue($route->allowsMethod($method));
        $this->assertSame([$method], $route->getAllowedMethods());
    }

    public function testCanCallRouteWithMultipleHttpMethods()
    {
        $this->router->addRoute(Argument::type(Route::class))->shouldBeCalled();
        $methods = array_keys($this->commonHttpMethods());
        $route = $this->getApp()->route('/foo', $this->noopMiddleware, $methods);
        $this->assertInstanceOf(Route::class, $route);
        $this->assertEquals('/foo', $route->getPath());
        $this->assertSame($this->noopMiddleware, $route->getMiddleware());
        $this->assertSame($methods, $route->getAllowedMethods());
    }

    public function testCanCallRouteWithARoute()
    {
        $route = new Route('/foo', $this->noopMiddleware);
        $this->router->addRoute($route)->shouldBeCalled();
        $app   = $this->getApp();
        $test  = $app->route($route);
        $this->assertSame($route, $test);
    }

    public function testCallingRouteWithExistingPathAndOmittingMethodsArgumentRaisesException()
    {
        $this->router->addRoute(Argument::type(Route::class))->shouldBeCalledTimes(2);
        $app = $this->getApp();
<<<<<<< HEAD
        $route = $app->route('/foo', $this->noopMiddleware);
        $this->setExpectedException(DomainException::class);
=======
        $app->route('/foo', $this->noopMiddleware);
        $app->route('/bar', $this->noopMiddleware);
        $this->setExpectedException('DomainException');
>>>>>>> 9f537782
        $app->route('/foo', function ($req, $res, $next) {
        });
    }

    public function testCallingRouteWithOnlyAPathRaisesAnException()
    {
        $app = $this->getApp();
        $this->setExpectedException(Exception\InvalidArgumentException::class);
        $app->route('/path');
    }

    public function invalidPathTypes()
    {
        return [
            'null'       => [null],
            'true'       => [true],
            'false'      => [false],
            'zero'       => [0],
            'int'        => [1],
            'zero-float' => [0.0],
            'float'      => [1.1],
            'array'      => [['path' => 'route']],
            'object'     => [(object) ['path' => 'route']],
        ];
    }

    /**
     * @dataProvider invalidPathTypes
     */
    public function testCallingRouteWithAnInvalidPathTypeRaisesAnException($path)
    {
        $app = $this->getApp();
        $this->setExpectedException(RouterException\InvalidArgumentException::class);
        $app->route($path, 'middleware');
    }

    /**
     * @dataProvider commonHttpMethods
     */
    public function testCommonHttpMethodsAreExposedAsClassMethodsAndReturnRoutes($method)
    {
        $app = $this->getApp();
        $route = $app->{$method}('/foo', $this->noopMiddleware);
        $this->assertInstanceOf(Route::class, $route);
        $this->assertEquals('/foo', $route->getPath());
        $this->assertSame($this->noopMiddleware, $route->getMiddleware());
        $this->assertEquals([$method], $route->getAllowedMethods());
    }

    public function testCreatingHttpRouteMethodWithExistingPathButDifferentMethodCreatesNewRouteInstance()
    {
        $this->router->addRoute(Argument::type(Route::class))->shouldBeCalledTimes(2);
        $app = $this->getApp();
        $route = $app->route('/foo', $this->noopMiddleware, []);

        $middleware = function ($req, $res, $next) {
        };
        $test = $app->get('/foo', $middleware);
        $this->assertNotSame($route, $test);
        $this->assertSame($route->getPath(), $test->getPath());
        $this->assertSame(['GET'], $test->getAllowedMethods());
        $this->assertSame($middleware, $test->getMiddleware());
    }

    public function testCreatingHttpRouteWithExistingPathAndMethodRaisesException()
    {
        $this->router->addRoute(Argument::type(Route::class))->shouldBeCalledTimes(1);
        $app   = $this->getApp();
        $route = $app->get('/foo', $this->noopMiddleware);

        $this->setExpectedException(DomainException::class);
        $test = $app->get('/foo', function ($req, $res, $next) {
        });
    }

    public function testRouteMiddlewareIsNotPipedAtInstantation()
    {
        $app = $this->getApp();

        $r = new ReflectionProperty($app, 'pipeline');
        $r->setAccessible(true);
        $pipeline = $r->getValue($app);

        $this->assertCount(0, $pipeline);
    }

    public function testRouteMiddlewareIsPipedAtFirstCallToRoute()
    {
        $this->router->addRoute(Argument::type(Route::class))->shouldBeCalled();

        $app = $this->getApp();
        $app->route('/foo', 'bar');

        $r = new ReflectionProperty($app, 'pipeline');
        $r->setAccessible(true);
        $pipeline = $r->getValue($app);

        $this->assertCount(1, $pipeline);
        $route = $pipeline->dequeue();
        $this->assertInstanceOf(StratigilityRoute::class, $route);
        $test  = $route->handler;

        $routeMiddleware = [$app, 'routeMiddleware'];
        $this->assertSame($routeMiddleware, $test);
    }

    public function testRouteMiddlewareCanRouteArrayOfMiddlewareAsMiddlewarePipe()
    {
        $middleware = [
            function () {
            },
            'FooBar',
            [InvokableMiddleware::class, 'staticallyCallableMiddleware'],
            InvokableMiddleware::class,
        ];

        $request = new ServerRequest([], [], '/', 'GET');
        $routeResult = RouteResult::fromRouteMatch(__METHOD__, $middleware, []);
        $this->router->match($request)->willReturn($routeResult);

        $container = $this->mockContainerInterface();
        $this->injectServiceInContainer($container, 'FooBar', function () {
        });

        $app = new Application($this->router->reveal(), $container->reveal());
        $app->routeMiddleware($request, new Response(), function () {
        });
    }

    public function uncallableMiddleware()
    {
        return [
            ['foo'],
            [['foo']]
        ];
    }

    /**
     * @dataProvider uncallableMiddleware
     * @expectedException \Zend\Expressive\Exception\InvalidMiddlewareException
     */
    public function testThrowsExceptionWhenRoutingUncallableMiddleware($middleware)
    {
        $request = new ServerRequest([], [], '/', 'GET');
        $routeResult = RouteResult::fromRouteMatch(__METHOD__, $middleware, []);
        $this->router->match($request)->willReturn($routeResult);

        $this->getApp()->routeMiddleware($request, new Response(), function () {
        });
    }

    public function testCannotPipeRouteMiddlewareMoreThanOnce()
    {
        $app             = $this->getApp();
        $routeMiddleware = [$app, 'routeMiddleware'];

        $app->pipe($routeMiddleware);
        $app->pipe($routeMiddleware);

        $r = new ReflectionProperty($app, 'pipeline');
        $r->setAccessible(true);
        $pipeline = $r->getValue($app);

        $this->assertCount(1, $pipeline);
        $route = $pipeline->dequeue();
        $this->assertInstanceOf(StratigilityRoute::class, $route);
        $test  = $route->handler;

        $this->assertSame($routeMiddleware, $test);
    }

    public function testCanInjectFinalHandlerViaConstructor()
    {
        $finalHandler = function ($req, $res, $err = null) {
        };
        $app  = new Application($this->router->reveal(), null, $finalHandler);
        $test = $app->getFinalHandler();
        $this->assertSame($finalHandler, $test);
    }

    public function testFinalHandlerIsUsedAtInvocationIfNoOutArgumentIsSupplied()
    {
        $routeResult = RouteResult::fromRouteFailure();
        $this->router->match()->willReturn($routeResult);

        $finalResponse = $this->prophesize(ResponseInterface::class)->reveal();
        $finalHandler = function ($req, $res, $err = null) use ($finalResponse) {
            return $finalResponse;
        };

        $app = new Application($this->router->reveal(), null, $finalHandler);

        $request  = new Request([], [], 'http://example.com/');
        $response = $this->prophesize(ResponseInterface::class);

        $test = $app($request, $response->reveal());
        $this->assertSame($finalResponse, $test);
    }

    public function testComposesEmitterStackWithSapiEmitterByDefault()
    {
        $app   = $this->getApp();
        $stack = $app->getEmitter();
        $this->assertInstanceOf(EmitterStack::class, $stack);

        $this->assertCount(1, $stack);
        $test = $stack->pop();
        $this->assertInstanceOf(SapiEmitter::class, $test);
    }

    public function testAllowsInjectingEmitterAtInstantiation()
    {
        $emitter = $this->prophesize(EmitterInterface::class);
        $app     = new Application(
            $this->router->reveal(),
            null,
            null,
            $emitter->reveal()
        );
        $test = $app->getEmitter();
        $this->assertSame($emitter->reveal(), $test);
    }

    public function testComposedEmitterIsCalledByRun()
    {
        $routeResult = RouteResult::fromRouteFailure();
        $this->router->match()->willReturn($routeResult);

        $finalResponse = $this->prophesize(ResponseInterface::class)->reveal();
        $finalHandler = function ($req, $res, $err = null) use ($finalResponse) {
            return $finalResponse;
        };

        $emitter = $this->prophesize(EmitterInterface::class);
        $emitter->emit(
            Argument::type(ResponseInterface::class)
        )->shouldBeCalled();

        $app = new Application($this->router->reveal(), null, $finalHandler, $emitter->reveal());

        $request  = new Request([], [], 'http://example.com/');
        $response = $this->prophesize(ResponseInterface::class);

        $app->run($request, $response->reveal());
    }

    public function testCallingGetContainerReturnsComposedInstance()
    {
        $container = $this->prophesize(ContainerInterface::class);
        $app = new Application($this->router->reveal(), $container->reveal());
        $this->assertSame($container->reveal(), $app->getContainer());
    }

    public function testCallingGetContainerWhenNoContainerComposedWillRaiseException()
    {
        $app = new Application($this->router->reveal());
        $this->setExpectedException(RuntimeException::class);
        $app->getContainer();
    }

    public function testUnsupportedMethodCall()
    {
        $app = $this->getApp();
        $this->setExpectedException(BadMethodCallException::class);
        $app->foo();
    }

    public function testCallMethodWithCountOfArgsNotEqualsWith2()
    {
        $app = $this->getApp();
        $this->setExpectedException(BadMethodCallException::class);
        $app->post('/foo');
    }

    /**
     * @group 64
     */
    public function testCanTriggerPipingOfRouteMiddleware()
    {
        $app = $this->getApp();
        $app->pipeRoutingMiddleware();

        $r = new ReflectionProperty($app, 'pipeline');
        $r->setAccessible(true);
        $pipeline = $r->getValue($app);

        $this->assertCount(1, $pipeline);

        $route = $pipeline->dequeue();
        $this->assertInstanceOf(StratigilityRoute::class, $route);
        $this->assertSame([$app, 'routeMiddleware'], $route->handler);
        $this->assertEquals('/', $route->path);
    }

    /**
     * @group 64
     */
    public function testInvocationWillPipeRoutingMiddlewareIfNotAlreadyPiped()
    {
        $request  = new Request([], [], 'http://example.com/');
        $response = $this->prophesize(ResponseInterface::class);

        $middleware = function ($req, $res, $next = null) {
            return $res;
        };

        $this->router->match($request)->willReturn(RouteResult::fromRouteMatch('foo', 'foo', []));

        $container = $this->mockContainerInterface();
        $this->injectServiceInContainer($container, 'foo', $middleware);

        $app = new Application($this->router->reveal(), $container->reveal());

        $pipeline = $this->prophesize(SplQueue::class);

        // Test that the route middleware is enqueued
        $pipeline->enqueue(Argument::that(function ($route) use ($app) {
            if (! $route instanceof StratigilityRoute) {
                return false;
            }

            if ($route->path !== '/') {
                return false;
            }

            return ($route->handler === [$app, 'routeMiddleware']);
        }))->shouldBeCalled();

        // Prevent dequeueing
        $pipeline->isEmpty()->willReturn(true);

        $r = new ReflectionProperty($app, 'pipeline');
        $r->setAccessible(true);
        $r->setValue($app, $pipeline->reveal());

        $app($request, $response->reveal(), $middleware);
    }

    /**
     * @group lazy-piping
     */
    public function testPipingAllowsPassingMiddlewareServiceNameAsSoleArgument()
    {
        $middleware = function ($req, $res, $next = null) {
            return 'invoked';
        };

        $container = $this->mockContainerInterface();
        $this->injectServiceInContainer($container, 'foo', $middleware);

        $app = new Application($this->router->reveal(), $container->reveal());
        $app->pipe('foo');

        $r = new ReflectionProperty($app, 'pipeline');
        $r->setAccessible(true);
        $pipeline = $r->getValue($app);

        $route = $pipeline->dequeue();
        $this->assertInstanceOf(StratigilityRoute::class, $route);
        $handler = $route->handler;

        $this->assertEquals('invoked', $handler('foo', 'bar'));
    }

    /**
     * @group lazy-piping
     */
    public function testAllowsPipingErrorMiddlewareUsingServiceNameAsSoleArgument()
    {
        $middleware = function ($error, $req, $res, $next) {
            return 'invoked';
        };

        $container = $this->mockContainerInterface();
        $this->injectServiceInContainer($container, 'foo', $middleware);

        $app = new Application($this->router->reveal(), $container->reveal());
        $app->pipeErrorHandler('foo');

        $r = new ReflectionProperty($app, 'pipeline');
        $r->setAccessible(true);
        $pipeline = $r->getValue($app);

        $route = $pipeline->dequeue();
        $this->assertInstanceOf(StratigilityRoute::class, $route);
        $handler = $route->handler;

        $this->assertEquals('invoked', $handler('foo', 'bar', 'baz', 'bat'));
    }

    /**
     * @group lazy-piping
     */
    public function testAllowsPipingMiddlewareAsServiceNameWithPath()
    {
        $middleware = function ($req, $res, $next = null) {
            return 'invoked';
        };

        $container = $this->mockContainerInterface();
        $this->injectServiceInContainer($container, 'foo', $middleware);

        $app = new Application($this->router->reveal(), $container->reveal());
        $app->pipe('/foo', 'foo');

        $r = new ReflectionProperty($app, 'pipeline');
        $r->setAccessible(true);
        $pipeline = $r->getValue($app);

        $route = $pipeline->dequeue();
        $this->assertInstanceOf(StratigilityRoute::class, $route);
        $handler = $route->handler;

        $this->assertEquals('invoked', $handler('foo', 'bar'));
    }

    /**
     * @group lazy-piping
     */
    public function testPipingNotInvokableMiddlewareRisesException()
    {
        $middleware = 'not callable';

        $container = $this->mockContainerInterface();
        $this->injectServiceInContainer($container, 'foo', $middleware);

        $app = new Application($this->router->reveal(), $container->reveal());
        $app->pipe('/foo', 'foo');

        $r = new ReflectionProperty($app, 'pipeline');
        $r->setAccessible(true);
        $pipeline = $r->getValue($app);

        $route = $pipeline->dequeue();
        $this->assertInstanceOf(StratigilityRoute::class, $route);
        $handler = $route->handler;

        $this->setExpectedException(InvalidMiddlewareException::class);
        $handler('foo', 'bar');
    }

    /**
     * @group lazy-piping
     */
    public function testAllowsPipingErrorMiddlewareAsServiceNameWithPath()
    {
        $middleware = function ($error, $req, $res, $next) {
            return 'invoked';
        };

        $container = $this->mockContainerInterface();
        $this->injectServiceInContainer($container, 'foo', $middleware);

        $app = new Application($this->router->reveal(), $container->reveal());
        $app->pipeErrorHandler('/foo', 'foo');

        $r = new ReflectionProperty($app, 'pipeline');
        $r->setAccessible(true);
        $pipeline = $r->getValue($app);

        $route = $pipeline->dequeue();
        $this->assertInstanceOf(StratigilityRoute::class, $route);
        $handler = $route->handler;

        $this->assertEquals('invoked', $handler('foo', 'bar', 'baz', 'bat'));
    }

    public function testAllowsPipingErrorMiddlewareWithoutPath()
    {
        $middleware = function ($error, $req, $res, $next) {
            return 'invoked';
        };

        $container = $this->mockContainerInterface();
        $this->injectServiceInContainer($container, 'foo', $middleware);

        $app = new Application($this->router->reveal(), $container->reveal());
        $app->pipeErrorHandler($middleware);

        $r = new ReflectionProperty($app, 'pipeline');
        $r->setAccessible(true);
        $pipeline = $r->getValue($app);

        $route = $pipeline->dequeue();
        $this->assertInstanceOf(StratigilityRoute::class, $route);
        $handler = $route->handler;

        $this->assertEquals('invoked', $handler('foo', 'bar', 'baz', 'bat'));
    }

    public function testPipingNotInvokableErrorMiddlewareRisesException()
    {
        $middleware = 'not callable';

        $container = $this->mockContainerInterface();
        $this->injectServiceInContainer($container, 'foo', $middleware);

        $app = new Application($this->router->reveal(), $container->reveal());
        $app->pipeErrorHandler('/foo', 'foo');

        $r = new ReflectionProperty($app, 'pipeline');
        $r->setAccessible(true);
        $pipeline = $r->getValue($app);

        $route = $pipeline->dequeue();
        $this->assertInstanceOf(StratigilityRoute::class, $route);
        $handler = $route->handler;

        $this->setExpectedException(InvalidMiddlewareException::class);
        $handler('foo', 'bar', 'baz', 'bat');
    }
}<|MERGE_RESOLUTION|>--- conflicted
+++ resolved
@@ -9,12 +9,9 @@
 
 namespace ZendTest\Expressive;
 
-<<<<<<< HEAD
 use BadMethodCallException;
 use DomainException;
-=======
 use Interop\Container\ContainerInterface;
->>>>>>> 9f537782
 use PHPUnit_Framework_TestCase as TestCase;
 use Prophecy\Argument;
 use Psr\Http\Message\ResponseInterface;
@@ -28,12 +25,9 @@
 use Zend\Diactoros\ServerRequest;
 use Zend\Expressive\Application;
 use Zend\Expressive\Emitter\EmitterStack;
-<<<<<<< HEAD
 use Zend\Expressive\Exception;
 use Zend\Expressive\Router\Exception as RouterException;
-=======
 use Zend\Expressive\Exception\InvalidMiddlewareException;
->>>>>>> 9f537782
 use Zend\Expressive\Router\Route;
 use Zend\Expressive\Router\RouteResult;
 use Zend\Expressive\Router\RouterInterface;
@@ -141,14 +135,9 @@
     {
         $this->router->addRoute(Argument::type(Route::class))->shouldBeCalledTimes(2);
         $app = $this->getApp();
-<<<<<<< HEAD
-        $route = $app->route('/foo', $this->noopMiddleware);
-        $this->setExpectedException(DomainException::class);
-=======
         $app->route('/foo', $this->noopMiddleware);
         $app->route('/bar', $this->noopMiddleware);
-        $this->setExpectedException('DomainException');
->>>>>>> 9f537782
+        $this->setExpectedException(DomainException::class);
         $app->route('/foo', function ($req, $res, $next) {
         });
     }
