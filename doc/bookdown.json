--- conflicted
+++ resolved
@@ -3,12 +3,9 @@
   "content": [
     {"Intro": "../README.md"},
     {"Examples": "book/usage-examples.md"},
+    "book/container/bookdown.json",
     "book/router/bookdown.json",
-<<<<<<< HEAD
-    "book/container/bookdown.json",
-=======
     "book/template/bookdown.json",
->>>>>>> b12c35e1
     {"Error Handling": "book/error-handling.md"},
     {"Cookbook": "book/cookbook.md"}
   ],
