--- conflicted
+++ resolved
@@ -2,7 +2,6 @@
 
 All notable changes to this project will be documented in this file, in reverse chronological order by release.
 
-<<<<<<< HEAD
 ## 0.4.0 - TBD
 
 ### Added
@@ -43,10 +42,7 @@
 
 - Nothing.
 
-## 0.3.1 - TBD
-=======
 ## 0.3.1 - 2015-10-09
->>>>>>> eb68ff4c
 
 ### Added
 
